from easytl import EasyTL

import asyncio
import os
import time
import logging

import backoff

from easytl.exceptions import DeepLException, GoogleAPIError, OpenAIError, AnthropicError

##-------------------start-of-read_api_key()---------------------------------------------------------------------------------------------------------------------------------------------------------------------------

def read_api_key(filename):
    try:
        with open(filename, 'r') as file:
            return file.read().strip()
        
    except:
        pass

def setup_preconditions():

    gemini_time_delay = 30

    deepl_api_key = os.environ.get('DEEPL_API_KEY')
    gemini_api_key = os.environ.get('GEMINI_API_KEY')
    openai_api_key = os.environ.get('OPENAI_API_KEY')
    anthropic_api_key = os.environ.get('ANTHROPIC_API_KEY')
    json_value = os.environ.get('GOOGLE_TRANSLATE_SERVICE_KEY_VALUE')
    azure_key = os.environ.get('AZURE_TRANSLATOR_KEY')

    if(json_value is not None):

        with open("json_value.txt", "w") as file:
            file.write(json_value)

        google_tl_key_path = "json_value.txt"

    logging_directory = os.getenv('LOGGING_DIRECTORY', '/tmp/')

    if(deepl_api_key is None):
        deepl_api_key = read_api_key("tests/deepl.txt")
    if(gemini_api_key is None):
        gemini_api_key = read_api_key("tests/gemini.txt")
    if(openai_api_key is None):
        openai_api_key = read_api_key("tests/openai.txt")
    if(anthropic_api_key is None):
        anthropic_api_key = read_api_key("tests/anthropic.txt")
    if(azure_key is None):
        azure_key = read_api_key("tests/azure.txt")

    if(json_value is None):
        google_tl_key_path = "tests/google_translate_key.json"
        
        logging_directory = "tests/"
        gemini_time_delay = 5

    assert deepl_api_key is not None, "DEEPL_API_KEY environment variable must be set"
    assert gemini_api_key is not None, "GEMINI_API_KEY environment variable must be set"
    assert openai_api_key is not None, "OPENAI_API_KEY environment variable must be set"
    assert google_tl_key_path is not None, "GOOGLE_TRANSLATE_SERVICE_KEY_VALUE environment variable must be set"
    assert anthropic_api_key is not None, "ANTHROPIC_API_KEY environment variable must be set"
    assert azure_key is not None, "AZURE_TRANSLATOR_KEY environment variable must be set"

    EasyTL.set_credentials("deepl", deepl_api_key)
    EasyTL.set_credentials("gemini", gemini_api_key)
    EasyTL.set_credentials("openai", openai_api_key)
    EasyTL.set_credentials("google translate", google_tl_key_path)
    EasyTL.set_credentials("anthropic", anthropic_api_key)
    EasyTL.set_credentials("azure", azure_key)

    return gemini_time_delay, logging_directory

##-------------------start-of-main()---------------------------------------------------------------------------------------------------------------------------------------------------------------------------

async def main():

    gemini_time_delay, logging_directory = setup_preconditions()

    decorator = backoff.on_exception(backoff.expo, exception=(DeepLException, GoogleAPIError, OpenAIError, AnthropicError), logger=logging.getLogger())

    schema = {
        "type": "object",
        "properties": {
            "input": {
                "type": "string",
                "description": "The text you were given to translate"
            },
            "output": {
                "type": "string",
                "description": "The translated text"
            }
        },
        "required": ["input", "output"]
    }

    # print(EasyTL.anthropic_translate("Hello, world!", translation_instructions="Translate this to German.", response_type="json", logging_directory=logging_directory,decorator=decorator, response_schema=schema))
    # print(await EasyTL.anthropic_translate_async("Hello, world!", translation_instructions="Translate this to German.", response_type="json", logging_directory=logging_directory,decorator=decorator, response_schema=schema))

<<<<<<< HEAD
    print(EasyTL.azure_translate(text=["Hello, world!", "sign up for a free trial"],
                                target_lang="de",
                                # Api_version is default 3.0
                                # Azure endpoint is also default at 'https://api.cognitive.microsofttranslator.com'
                                azure_region="westus2",
                                source_lang="en",
                                response_type="textgit "))
=======
    tokens, cost, model = EasyTL.calculate_cost(text="Hello, world!", service="anthropic", model="claude-3-haiku-20240307", translation_instructions="Translate this to German.")
>>>>>>> ba4bce38

    print(f"Tokens: {tokens}, Cost: {cost}, Model: {model}")
    
 ##   print(EasyTL.openai_translate("Hello, world!", model="gpt-3.5-turbo-0125", translation_instructions="Translate this to German in json format.", response_type="json", logging_directory=logging_directory,decorator=decorator))

##    print(EasyTL.deepl_translate("Hello, world!", target_lang="DE", response_type="text", logging_directory=logging_directory,decorator=decorator))

 ##   print(EasyTL.googletl_translate("Hello, world!", target_lang="de", response_type="text", logging_directory=logging_directory,decorator=decorator))

  ##  print(EasyTL.gemini_translate("Hello, world!", model="gemini-pro", response_type="text", logging_directory=logging_directory,decorator=decorator))

##-------------------end-of-main()---------------------------------------------------------------------------------------------------------------------------------------------------------------------------



if(__name__ == "__main__"):
    ## setup logging
    logging.basicConfig(level=logging.DEBUG, 
                        filename='passing.log',
                        filemode='w', 
                        format='[%(asctime)s] [%(levelname)s] [%(filename)s] %(message)s', 
                        datefmt='%Y-%m-%d %H:%M:%S')

    console = logging.StreamHandler()
    console.setLevel(logging.INFO)
    formatter = logging.Formatter('[%(asctime)s] [%(levelname)s] [%(filename)s] %(message)s', datefmt='%Y-%m-%d %H:%M:%S')
    console.setFormatter(formatter)
    logging.getLogger('').addHandler(console)

    asyncio.run(main())<|MERGE_RESOLUTION|>--- conflicted
+++ resolved
@@ -98,7 +98,10 @@
     # print(EasyTL.anthropic_translate("Hello, world!", translation_instructions="Translate this to German.", response_type="json", logging_directory=logging_directory,decorator=decorator, response_schema=schema))
     # print(await EasyTL.anthropic_translate_async("Hello, world!", translation_instructions="Translate this to German.", response_type="json", logging_directory=logging_directory,decorator=decorator, response_schema=schema))
 
-<<<<<<< HEAD
+    tokens, cost, model = EasyTL.calculate_cost(text="Hello, world!", service="anthropic", model="claude-3-haiku-20240307", translation_instructions="Translate this to German.")
+
+    print(f"Tokens: {tokens}, Cost: {cost}, Model: {model}")
+    
     print(EasyTL.azure_translate(text=["Hello, world!", "sign up for a free trial"],
                                 target_lang="de",
                                 # Api_version is default 3.0
@@ -106,12 +109,7 @@
                                 azure_region="westus2",
                                 source_lang="en",
                                 response_type="textgit "))
-=======
-    tokens, cost, model = EasyTL.calculate_cost(text="Hello, world!", service="anthropic", model="claude-3-haiku-20240307", translation_instructions="Translate this to German.")
->>>>>>> ba4bce38
 
-    print(f"Tokens: {tokens}, Cost: {cost}, Model: {model}")
-    
  ##   print(EasyTL.openai_translate("Hello, world!", model="gpt-3.5-turbo-0125", translation_instructions="Translate this to German in json format.", response_type="json", logging_directory=logging_directory,decorator=decorator))
 
 ##    print(EasyTL.deepl_translate("Hello, world!", target_lang="DE", response_type="text", logging_directory=logging_directory,decorator=decorator))
